--- conflicted
+++ resolved
@@ -18,17 +18,10 @@
          linter: ["flake8", "pylint", "ruff"]
 
     steps:
-<<<<<<< HEAD
-    - uses: actions/checkout@v5
-    
-    - name: Set up Python 3.11
-      uses: actions/setup-python@v5.4.0
-=======
     - uses: actions/checkout@v4
 
     - name: Set up Python 3.12
       uses: actions/setup-python@v5.6.0
->>>>>>> 9b024bc8
       with:
         python-version: "3.12"
         cache: 'pip' # caching pip dependencies
